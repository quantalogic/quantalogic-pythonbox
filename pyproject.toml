--- conflicted
+++ resolved
@@ -4,37 +4,18 @@
 
 [project]
 name = "quantalogic-pythonbox"
-<<<<<<< HEAD
+
 version = "0.9.22"
-=======
-version = "0.9.13"
->>>>>>> 7d73580c
+
 description = "A Python sandbox environment for implementing and testing CodeAct AI Agents."
 authors = [
   {name = "Raphael Mansuy", email = "raphael.mansuy@quantalogic.app"}
 ]
 readme = "README.md"
-<<<<<<< HEAD
+
 license = {text = "Apache-2.0"}
 requires-python = ">=3.9"
-=======
-license = "Apache-2.0"
 
-[project.urls]
-"Homepage" = "https://github.com/quantalogic/quantalogic-pythonbox"
-"Bug Tracker" = "https://github.com/quantalogic/quantalogic-pythonbox/issues"
-
-[tool.poetry]
-name = "quantalogic-pythonbox"
-version = "0.9.13"
-description = "A Python sandbox environment for implementing and testing CodeAct AI Agents."
-authors = ["Raphael Mansuy <raphael.mansuy@quantalogic.app>"]
-readme = "README.md"
-license = "Apache-2.0"
-repository = "https://github.com/quantalogic/quantalogic-pythonbox"
-homepage = "https://github.com/quantalogic/quantalogic-pythonbox"
-documentation = "https://github.com/quantalogic/quantalogic-pythonbox#readme"
->>>>>>> 7d73580c
 keywords = ["sandbox", "python", "codeact", "agent", "ast"]
 classifiers = [
   "Development Status :: 4 - Beta",
